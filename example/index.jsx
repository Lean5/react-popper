import React, { Component, PropTypes, Children, createElement } from 'react'
import ReactDOM, { findDOMNode } from 'react-dom'
import { Manager, Target, Popper, Arrow } from '../src/react-popper'
import { placements } from 'popper.js'
import Portal from 'react-travel'

import './main.scss'

class App extends Component {
  state = {
    placement: 'bottom'
  }

  render() {
    const { placement } = this.state
    return (
      <div
        style={{
          padding: 200
        }}
      >
        <select
          value={placement}
          onChange={e =>
            this.setState({ placement: e.target.value })
          }
        >
          {placements.map(placement =>
            <option key={placement} value={placement}>
              {placement}
            </option>
          )}
        </select>
        <Manager>
          <Target style={{ width: 120, height: 120, background: 'red' }}>
            Box
          </Target>
          <Popper placement="left">
            Content Left
            <Arrow/>
          </Popper>
          <Popper placement="right">
            Content Right
            <Arrow/>
          </Popper>
<<<<<<< HEAD
          <Popper placement="top" modifiers={ {
                          customStyle: {
                            enabled: true,
                            'function': function(data) {
                              data.styles = {
                                ...data.styles,
                                background: 'red',
                              };
                              return data
                            }.bind(this)
                          },
                        } }>
            Custom Style
            <Arrow/>
          </Popper>
          <Popper placement={placement}>
            Dynamic Content
            <Arrow/>
          </Popper>
=======
          <Portal>
            <Popper placement={placement}>
              Dynamic Content in a Portal!
              <Arrow/>
            </Popper>
          </Portal>
>>>>>>> 68fde810
        </Manager>
      </div>
    )
  }
}

ReactDOM.render(<App/>, document.getElementById('app'))<|MERGE_RESOLUTION|>--- conflicted
+++ resolved
@@ -5,6 +5,19 @@
 import Portal from 'react-travel'
 
 import './main.scss'
+
+const modifiers = {
+  customStyle: {
+    enabled: true,
+    'function': data => {
+      data.styles = {
+        ...data.styles,
+        background: 'red',
+      }
+      return data
+    }
+  }
+}
 
 class App extends Component {
   state = {
@@ -43,34 +56,12 @@
             Content Right
             <Arrow/>
           </Popper>
-<<<<<<< HEAD
-          <Popper placement="top" modifiers={ {
-                          customStyle: {
-                            enabled: true,
-                            'function': function(data) {
-                              data.styles = {
-                                ...data.styles,
-                                background: 'red',
-                              };
-                              return data
-                            }.bind(this)
-                          },
-                        } }>
-            Custom Style
-            <Arrow/>
-          </Popper>
-          <Popper placement={placement}>
-            Dynamic Content
-            <Arrow/>
-          </Popper>
-=======
           <Portal>
-            <Popper placement={placement}>
+            <Popper placement={placement} modifiers={modifiers}>
               Dynamic Content in a Portal!
               <Arrow/>
             </Popper>
           </Portal>
->>>>>>> 68fde810
         </Manager>
       </div>
     )
